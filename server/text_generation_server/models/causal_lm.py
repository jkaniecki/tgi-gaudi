--- conflicted
+++ resolved
@@ -116,7 +116,6 @@
     return [shift(src, dim, offset) for src, offset in zip(srcs, offsets)]
 
 
-<<<<<<< HEAD
 def remove_kv_cache_from_output(module):
     orig_fwd = module.forward
 
@@ -136,7 +135,8 @@
 
     module.forward = forward
     return module
-=======
+
+
 def pad_tensors(tensors, paddings, dim, value):
     for i, (tensor, padding) in enumerate(zip(tensors, paddings)):
         if padding > 0:
@@ -145,7 +145,6 @@
             htorch.core.mark_step()
     return tensors
 
->>>>>>> da0f874d
 
 @dataclass
 class CausalLMRequest:
