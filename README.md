--- conflicted
+++ resolved
@@ -1,120 +1,5 @@
-<<<<<<< HEAD
 <!---
 Copyright 2023 The HuggingFace Team. All rights reserved.
-=======
-<div align="center">
-  
-<a href="https://www.youtube.com/watch?v=jlMAX2Oaht0">
-  <img width=560 width=315 alt="Making TGI deployment optimal" src="https://huggingface.co/datasets/Narsil/tgi_assets/resolve/main/thumbnail.png">
-</a>
-
-# Text Generation Inference
-
-<a href="https://github.com/huggingface/text-generation-inference">
-  <img alt="GitHub Repo stars" src="https://img.shields.io/github/stars/huggingface/text-generation-inference?style=social">
-</a>
-<a href="https://huggingface.github.io/text-generation-inference">
-  <img alt="Swagger API documentation" src="https://img.shields.io/badge/API-Swagger-informational">
-</a>
-
-A Rust, Python and gRPC server for text generation inference. Used in production at [HuggingFace](https://huggingface.co)
-to power Hugging Chat, the Inference API and Inference Endpoint.
-
-</div>
-
-## Table of contents
-
-- [Get Started](#get-started)
-  - [API Documentation](#api-documentation)
-  - [Using a private or gated model](#using-a-private-or-gated-model)
-  - [A note on Shared Memory](#a-note-on-shared-memory-shm)
-  - [Distributed Tracing](#distributed-tracing)
-  - [Local Install](#local-install)
-  - [CUDA Kernels](#cuda-kernels)
-- [Optimized architectures](#optimized-architectures)
-- [Run Falcon](#run-falcon)
-  - [Run](#run)
-  - [Quantization](#quantization)
-- [Develop](#develop)
-- [Testing](#testing)
-
-Text Generation Inference (TGI) is a toolkit for deploying and serving Large Language Models (LLMs). TGI enables high-performance text generation for the most popular open-source LLMs, including Llama, Falcon, StarCoder, BLOOM, GPT-NeoX, and [more](https://huggingface.co/docs/text-generation-inference/supported_models). TGI implements many features, such as:
-
-- Simple launcher to serve most popular LLMs
-- Production ready (distributed tracing with Open Telemetry, Prometheus metrics)
-- Tensor Parallelism for faster inference on multiple GPUs
-- Token streaming using Server-Sent Events (SSE)
-- Continuous batching of incoming requests for increased total throughput
-- Optimized transformers code for inference using [Flash Attention](https://github.com/HazyResearch/flash-attention) and [Paged Attention](https://github.com/vllm-project/vllm) on the most popular architectures
-- Quantization with [bitsandbytes](https://github.com/TimDettmers/bitsandbytes) and [GPT-Q](https://arxiv.org/abs/2210.17323)
-- [Safetensors](https://github.com/huggingface/safetensors) weight loading
-- Watermarking with [A Watermark for Large Language Models](https://arxiv.org/abs/2301.10226)
-- Logits warper (temperature scaling, top-p, top-k, repetition penalty, more details see [transformers.LogitsProcessor](https://huggingface.co/docs/transformers/internal/generation_utils#transformers.LogitsProcessor))
-- Stop sequences
-- Log probabilities
-- Custom Prompt Generation: Easily generate text by providing custom prompts to guide the model's output
-- Fine-tuning Support: Utilize fine-tuned models for specific tasks to achieve higher accuracy and performance
-
-
-## Get Started
-
-### Docker
-
-For a detailed starting guide, please see the [Quick Tour](https://huggingface.co/docs/text-generation-inference/quicktour). The easiest way of getting started is using the official Docker container:
-
-```shell
-model=HuggingFaceH4/zephyr-7b-beta
-volume=$PWD/data # share a volume with the Docker container to avoid downloading weights every run
-
-docker run --gpus all --shm-size 1g -p 8080:80 -v $volume:/data ghcr.io/huggingface/text-generation-inference:1.2 --model-id $model
-```
-
-And then you can make requests like
-
-```bash
-curl 127.0.0.1:8080/generate \
-    -X POST \
-    -d '{"inputs":"What is Deep Learning?","parameters":{"max_new_tokens":20}}' \
-    -H 'Content-Type: application/json'
-```
-
-**Note:** To use NVIDIA GPUs, you need to install the [NVIDIA Container Toolkit](https://docs.nvidia.com/datacenter/cloud-native/container-toolkit/install-guide.html). We also recommend using NVIDIA drivers with CUDA version 11.8 or higher. For running the Docker container on a machine with no GPUs or CUDA support, it is enough to remove the `--gpus all` flag and add `--disable-custom-kernels`, please note CPU is not the intended platform for this project, so performance might be subpar.
-
-**Note:** TGI supports AMD Instinct MI210 and MI250 [to some extent](https://huggingface.co/docs/text-generation-inference/supported_models#supported-hardware). To use AMD GPUs, please use `docker run --device /dev/kfd --device /dev/dri --shm-size 1g -p 8080:80 -v $volume:/data ghcr.io/huggingface/text-generation-inference:1.2+rocm --model-id $model` instead of the command above.
-
-To see all options to serve your models (in the [code](https://github.com/huggingface/text-generation-inference/blob/main/launcher/src/main.rs) or in the cli):
-```
-text-generation-launcher --help
-```
-
-### API documentation
-
-You can consult the OpenAPI documentation of the `text-generation-inference` REST API using the `/docs` route.
-The Swagger UI is also available at: [https://huggingface.github.io/text-generation-inference](https://huggingface.github.io/text-generation-inference).
-
-### Using a private or gated model
-
-You have the option to utilize the `HUGGING_FACE_HUB_TOKEN` environment variable for configuring the token employed by
-`text-generation-inference`. This allows you to gain access to protected resources.
-
-For example, if you want to serve the gated Llama V2 model variants:
-
-1. Go to https://huggingface.co/settings/tokens
-2. Copy your cli READ token
-3. Export `HUGGING_FACE_HUB_TOKEN=<your cli READ token>`
-
-or with Docker:
-
-```shell
-model=meta-llama/Llama-2-7b-chat-hf
-volume=$PWD/data # share a volume with the Docker container to avoid downloading weights every run
-token=<your cli READ token>
-
-docker run --gpus all --shm-size 1g -e HUGGING_FACE_HUB_TOKEN=$token -p 8080:80 -v $volume:/data ghcr.io/huggingface/text-generation-inference:1.2 --model-id $model
-```
-
-### A note on Shared Memory (shm)
->>>>>>> ccd5725a
 
 Licensed under the Apache License, Version 2.0 (the "License");
 you may not use this file except in compliance with the License.
@@ -173,89 +58,13 @@
 Not all features of TGI are currently supported as this is still a work in progress.
 
 New changes are added for the current release:
-- Sharded feature with support for DeepSpeed-inference auto tensor parallism. Also use HPU graph for performance improvement.
+- Sharded feature with support for DeepSpeed-inference auto tensor parallelism. Also, use HPU graphs for performance improvement.
 - Torch profile.
 
 
-Enviroment Variables Added:
+Environment Variables Added:
 
-<<<<<<< HEAD
 <div align="center">
-=======
-conda create -n text-generation-inference python=3.9
-conda activate text-generation-inference
-```
-
-You may also need to install Protoc.
-
-On Linux:
-
-```shell
-PROTOC_ZIP=protoc-21.12-linux-x86_64.zip
-curl -OL https://github.com/protocolbuffers/protobuf/releases/download/v21.12/$PROTOC_ZIP
-sudo unzip -o $PROTOC_ZIP -d /usr/local bin/protoc
-sudo unzip -o $PROTOC_ZIP -d /usr/local 'include/*'
-rm -f $PROTOC_ZIP
-```
-
-On MacOS, using Homebrew:
-
-```shell
-brew install protobuf
-```
-
-Then run:
-
-```shell
-BUILD_EXTENSIONS=True make install # Install repository and HF/transformer fork with CUDA kernels
-make run-falcon-7b-instruct
-```
-
-**Note:** on some machines, you may also need the OpenSSL libraries and gcc. On Linux machines, run:
-
-```shell
-sudo apt-get install libssl-dev gcc -y
-```
-
-### CUDA Kernels
-
-The custom CUDA kernels are only tested on NVIDIA A100, AMD MI210 and AMD MI250. If you have any installation or runtime issues, you can remove
-the kernels by using the `DISABLE_CUSTOM_KERNELS=True` environment variable.
-
-Be aware that the official Docker image has them enabled by default.
-
-## Optimized architectures
-
-TGI works out of the box to serve optimized models in [this list](https://huggingface.co/docs/text-generation-inference/supported_models).
-
-Other architectures are supported on a best-effort basis using:
-
-`AutoModelForCausalLM.from_pretrained(<model>, device_map="auto")`
-
-or
-
-`AutoModelForSeq2SeqLM.from_pretrained(<model>, device_map="auto")`
-
-
-
-## Run Falcon
-
-### Run
-
-```shell
-make run-falcon-7b-instruct
-```
-
-### Quantization
-
-You can also quantize the weights with bitsandbytes to reduce the VRAM requirement:
-
-```shell
-make run-falcon-7b-instruct-quantize
-```
-
-4bit quantization is available using the [NF4 and FP4 data types from bitsandbytes](https://arxiv.org/pdf/2305.14314.pdf). It can be enabled by providing `--quantize bitsandbytes-nf4` or `--quantize bitsandbytes-fp4` as a command line argument to `text-generation-launcher`.
->>>>>>> ccd5725a
 
 | Name                  | Value(s)       | Default     | Description                       | Usage                                          |
 |------------------     |:---------------|:------------|:--------------------              |:---------------------------------
